--- conflicted
+++ resolved
@@ -53,12 +53,9 @@
 tmp
 
 # Distribution folders
+dist-node/
 dist-browser/
-<<<<<<< HEAD
 browsertest.build/
-=======
-dist-node/
->>>>>>> 185acf64
 
 # Unsupported lock files
 yarn.lock