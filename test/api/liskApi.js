--- conflicted
+++ resolved
@@ -1,31 +1,17 @@
-<<<<<<< HEAD
-function getUrlVars(url) {
-	var hash;
-	var myJson = {};
-	var hashes = url.slice(url.indexOf('?') + 1).split('&');
-=======
 function getUrlVars (url) {
 	var hash;
 	var myJson = {};
 	var hashes = url.slice(url.indexOf('?') + 1).split('&');
 
->>>>>>> 704ed4fa
 	for (var i = 0; i < hashes.length; i++) {
 		hash = hashes[i].split('=');
 		myJson[hash[0]] = hash[1];
 	}
-<<<<<<< HEAD
+
 	return myJson;
 }
 
-describe('Lisk.api()', function() {
-=======
-
-	return myJson;
-}
-
 describe('Lisk.api()', function () {
->>>>>>> 704ed4fa
 
 	var LSK = lisk.api();
 
@@ -75,38 +61,19 @@
 			'port': 7000
 		};
 
-<<<<<<< HEAD
-		it('should give corret Nethash for testnet', function() {
-			(LSK.getNethash()).should.eql(NetHash);
-		});
-
-
-=======
 		it('should give corret Nethash for testnet', function () {
 			(LSK.getNethash()).should.eql(NetHash);
 		});
->>>>>>> 704ed4fa
 	});
 
 	describe('#setTestnet', function () {
 
-<<<<<<< HEAD
-		it('should set to testnet', function() {
-
-=======
 		it('should set to testnet', function () {
->>>>>>> 704ed4fa
 			var LISK = lisk.api();
 			LISK.setTestnet(true);
 
 			(LISK.testnet).should.be.true;
-<<<<<<< HEAD
-
-		});
-
-=======
-		});
->>>>>>> 704ed4fa
+		});
 	});
 
 	describe('#setNode', function () {
@@ -125,18 +92,6 @@
 		});
 	});
 
-<<<<<<< HEAD
-	describe('#selectNode', function() {
-
-		it('should return the node from initial settings when set', function () {
-
-			var LiskUrlInit = lisk.api({ port: 7000, node: 'localhost', ssl: true, randomPeer: false });
-
-			(LiskUrlInit.selectNode()).should.be.equal('localhost');
-
-		});
-
-=======
 	describe('#selectNode', function () {
 
 		it('should return the node from initial settings when set', function () {
@@ -144,7 +99,6 @@
 
 			(LiskUrlInit.selectNode()).should.be.equal('localhost');
 		});
->>>>>>> 704ed4fa
 	});
 
 	describe('#getRandomPeer', function () {
@@ -166,31 +120,19 @@
 
 	describe('#getFullUrl', function () {
 
-<<<<<<< HEAD
-		it('should give the full url inclusive port', function() {
-=======
 		it('should give the full url inclusive port', function () {
->>>>>>> 704ed4fa
 			var LiskUrlInit = lisk.api({ port: 7000, node: 'localhost', ssl: false });
 			var fullUrl = 'http://localhost:7000';
 
 			(LiskUrlInit.getFullUrl()).should.be.equal(fullUrl);
 		});
 
-<<<<<<< HEAD
-		it('should give the full url without port and with SSL', function() {
-=======
 		it('should give the full url without port and with SSL', function () {
->>>>>>> 704ed4fa
 			var LiskUrlInit = lisk.api({ port: '', node: 'localhost', ssl: true });
 			var fullUrl = 'https://localhost';
 
 			(LiskUrlInit.getFullUrl()).should.be.equal(fullUrl);
 		});
-<<<<<<< HEAD
-
-=======
->>>>>>> 704ed4fa
 	});
 
 	describe('#getURLPrefix', function () {
@@ -269,13 +211,7 @@
 			(objectify).should.have.property('random');
 			(objectify).should.have.property('obj');
 			(objectify).should.have.property('key');
-<<<<<<< HEAD
-
-		});
-
-=======
-		});
->>>>>>> 704ed4fa
+		});
 	});
 
 	describe('#getAddressFromSecret', function () {
@@ -288,13 +224,6 @@
 			};
 
 			(LSK.getAddressFromSecret('123')).should.eql(address);
-<<<<<<< HEAD
-
-		});
-
-=======
-		});
->>>>>>> 704ed4fa
-	});
-
+		});
+	});
 });