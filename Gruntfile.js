--- conflicted
+++ resolved
@@ -11,11 +11,6 @@
             target: ['lib/**']
         },
         pkg: grunt.file.readJSON('package.json'),
-<<<<<<< HEAD
-        browserify: {
-            'lisk-js.js': ['index.js']
-        }
-=======
 	    browserify: {
 		    js: {
 			    src: './index.js',
@@ -37,7 +32,6 @@
 			    },
 		    },
 	    }
->>>>>>> e482b4b1
     });
 
 
